#!/usr/bin/env perl

# Dependencies
use strict; 
use warnings;
use Getopt::Long qw(GetOptions :config no_ignore_case);
use Pod::Usage;
use Cwd 'abs_path';

=head1  SYNOPSIS

 run_classify_paralogs.pl [required: -g ./* -d ./* -f ./* -t * -o ./* ]
	
 -g|--group		name of group [required] 
 -d|--data		data file, contains name of loci, group and length of sequence [required] 
 -f|--fasta		fasta file containing all sequences for analysis [required] 
 -t|--threshold		threshold to use for identifying the seed cluster [required] 
 -w|--word-size		word size for cd-hit [required] 
 -o|--output		output directory [required] 
 -m|--max		maximum number sequences that can be in one fission/fusion cluster per isolate [default: 3]
 -k|--keep 		keep all temporary files [default: off]
 -n|--nucleotide	use blastn [default: blastp]
 -q|--quiet		switch off verbose
 -h|--help 		usage information
 
=cut

# option variables
my $group = "";
my $fasta = ""; 
my $data = "";
my $working = "";
my $threshold = "";
my $length_threshold = "0.8";

my $n = "";
my $n_max = 3;
my $nucleotide = 0;

my $help = 0;
my $quiet = 0;
my $keep = 0;

GetOptions(
	'help|?' 	=> \$help,
	'group=s' 	=> \$group,
	'fasta=s'	=> \$fasta,
	'threshold=f' => \$threshold,
	'length=f' => \$length_threshold,
	'data=s' => \$data,
	'word-size=i' => \$n,
	'output=s' => \$working,
	'max=i' => \$n_max,
	'quiet=i'		=> \$quiet,	
	'nucleotide=i'	=> \$nucleotide,
	'keep=i' => \$keep,
) or pod2usage(1);

# Check for inputs.
pod2usage(1) if $help;
pod2usage(1) unless $group ;
pod2usage(1) unless $fasta;
pod2usage(1) unless $data;
pod2usage(1) unless $working;
pod2usage(1) unless $threshold;
pod2usage(1) unless $n;

# check file locations
$working = abs_path($working);

# check for cd-hit invocation - two alternatives
my $cd_hit_bin = "";
my $cd_hit_est_bin = "";
my $cdhit_check = 0;

if( (`command -v cdhit;`) && (`command -v cdhit-est;`) ){ 
	$cd_hit_bin = "cdhit";
	$cd_hit_est_bin = "cdhit-est";
	$cdhit_check = 1; 
}
if( (`command -v cd-hit;`) && (`command -v cd-hit-est;`) ){ 
	$cd_hit_bin = "cd-hit";
	$cd_hit_est_bin = "cd-hit-est";
	$cdhit_check = 1; 
}
die " - ERROR: cd-hit binary not found in system path.\n" if $cdhit_check == 0;

# parse data for isolates.
my %cluster_loci = ();
my %cluster_family = (); 
my %loci_genome = ();
my %seq_length = ();

open DATA, $data or die $!;
while (<DATA>){
	
	my $line = $_;
	chomp $line;
	
	my @l = split("\t", $line);
	
	my $loci = $l[0];
	my $family = $l[1];
	my $genome = $l[2];
	my $length = $l[3];
	
	# store info per loci.
	$cluster_loci {$loci} = $family;
	$cluster_family{ $family }{ $loci } = 1; 
	$loci_genome{ $loci } = $genome;
	$seq_length{ $loci } = $length;
}

# calculate memory for cdhit
#my $m_required = -s "$working/$group.fasta";
#$m_required = int($m_required/1000000); # MB
#$m_required *= 3; # triple
#$m_required = 2000 if($m_required < 2000); # set lowest
		
# run cd-hit on input fasta
my $cdhit_log = "$working/$group.cdhit.log";
if( $nucleotide == 0 ){

<<<<<<< HEAD
	# select appropriate word size
	my $n = "";
	if ( $cluster_threshold > 0.7 ){
		$n = 5;
	}elsif ( $cluster_threshold > 0.6 ){
		$n = 4;
	}elsif ( $cluster_threshold > 0.5 ){
		$n = 3;
	}elsif ( $cluster_threshold > 0.4 ){
		$n = 2;
	}else{
		$cluster_threshold = 0.4;
		$n = 2;
		print " - WARNING: cluster threshold below recommended setting.";
		print " - Setting cluster threshold to 0.4 and n to 2";
	}

	# run cd-hit	
	`$cd_hit_bin -i $working/$group.fasta -o $working/$group.cdhit -c $cluster_threshold -s $length_threshold -T 1 -g 1 -n $n -d 256 >> $cdhit_log`; # -M $m_required
=======
	`$cd_hit_bin -i $working/$group.fasta -o $working/$group.cdhit -c $threshold -s $length_threshold -T 1 -g 1 -n $n -d 256 >> $cdhit_log`; # -M $m_required
>>>>>>> 73cd6574
	`mv $working/$group.cdhit $working/$group.cdhit.fasta`;
	
}else{

<<<<<<< HEAD
	# select appropriate word size
	my $n = "";
	if ( $cluster_threshold > 0.90 ){
		$n = 11;
	}elsif ( $cluster_threshold > 0.90 ){
		$n = 9;
	}elsif ( $cluster_threshold > 0.88 ){
		$n = 7;
	}elsif ( $cluster_threshold > 0.85 ){
		$n = 6;
	}elsif ( $cluster_threshold > 0.80 ){
		$n = 5;
	}else{
		$cluster_threshold = 0.8;
		$n = 4;
		print " - WARNING: cluster threshold below recommended setting.";
		print " - Setting cluster threshold to 0.8 and n to 4";
	}
	
	# run cd-hit
	`$cd_hit_est_bin -i $working/$group.fasta -o $working/$group.cdhit -c $cluster_threshold -s $length_threshold  -T 1 -g 1 -n $n -d 256 -r 0 >> $cdhit_log`; # -M $m_required
=======
	`$cd_hit_est_bin -i $working/$group.fasta -o $working/$group.cdhit -c $threshold -s $length_threshold  -T 1 -g 1 -n $n -d 256 -r 0 >> $cdhit_log`; # -M $m_required
>>>>>>> 73cd6574
	`mv $working/$group.cdhit $working/$group.cdhit.fasta`;
}

# store cdhit clusterings by the representative sample
my $cluster_number = 0;
my %cluster_numbers = ();
my %cluster_representatives = ();
open CLUSTER, "$working/$group.cdhit.clstr" or die $!;
while(<CLUSTER>){

	# cluster number
	if(/^>Cluster\s(\d+)*/){
		
		$cluster_number = $1+1;
	
	}
	# store representative sample
	elsif( /^\d+\s+(\d+)(aa|nt)\,\s+>(.+)\.\.\.\s+\*/ ){ 
		
		$cluster_representatives{$cluster_number} = $3;
		$cluster_numbers {$3} = $cluster_number;

	}
	# store cluster samples
	elsif( /^\d+\s+(\d+)(aa|nt)\,\s+>(.+)\.\.\./ ){ 
	
		$cluster_numbers {$3} = $cluster_number;
		
	}
	else{
		die "$_ did not match cd-hit format.\n";
	}
	
}close CLUSTER;

# sanity check - all clusters have representatives
for my $k ( values %cluster_numbers ){
	die " - ERROR: no cluster representative found for $k\n" if !$cluster_representatives{$k};
}

# BLAST representative fasta
print " - making BLAST databases for $group\n" if $quiet == 0;
if ( $nucleotide == 0 ){
	`makeblastdb -in $working/$group.cdhit.fasta -dbtype prot`;
}else{
	`makeblastdb -in $working/$group.cdhit.fasta -dbtype nucl`;
}

# blast all vs all - clusters vs self ### NOTE: adjust gap penalties.
print " - running cluster vs self BLAST on $group\n" if $quiet == 0;
if ( $nucleotide == 0 ){
	`blastp -max_hsps 1 -outfmt '6 qseqid sseqid qlen slen length qcovs pident sstart send' -num_threads 1 -max_target_seqs 10000 -evalue 1E-2 -query $working/$group.cdhit.fasta -db $working/$group.cdhit.fasta > $working/$group.blast`;
}else{
	`blastn -task "blastn" -dust no -max_hsps 1 -outfmt '6 qseqid sseqid qlen slen length qcovs pident sstart send' -num_threads 1 -max_target_seqs 10000 -evalue 1E-2 -query $working/$group.cdhit.fasta -db $working/$group.cdhit.fasta > $working/$group.blast`;
}

# check for blast errors
if ($?){
	open ERROR, ">$working/$group.error" or die $!;
	print ERROR "$?";
	close ERROR;
	die " - ERROR: BLAST - $?\n";
}

# BLAST result storage variables.
my %min_l_match = ();
my %min_pident = ();

my %sstart = ();
my %send = ();

# Parse BLAST.
open F, "$working/$group.blast" or die $!;
while(<F>){

	my $line = $_;
	chomp $line;
	
	my @l = split("\t", $line);
	
	my $q = $l[0];
	my $qlen = $l[2];
	
	my $s = $l[1];
	my $slen = $l[3];
	
	my $qcov = $l[5];
	my $pident = $l[6];
	
	my $start = $l[7];
	my $end = $l[8];
	
	# Store start and end of alignment.
	$sstart {$q} {$s} = $start;	
	$send {$q} {$s} = $end;
	
	# Identify minimum percentage length of pairwise blast. 
	if (!$min_l_match {$s} {$q}){
	
		$min_l_match {$s} {$q} = $qcov;
		$min_l_match {$q} {$s} = $qcov;
		
		$min_pident {$q} {$s} = $pident;
		$min_pident {$s} {$q} = $pident;
		
		
	}elsif( $min_l_match {$s} {$q} > $qcov ){
	
		$min_l_match {$s} {$q} = $qcov;
		$min_l_match {$q} {$s} = $qcov;
		
		$min_pident {$q} {$s} = $pident;
		$min_pident {$s} {$q} = $pident;
		
	}
	
}close F;


# Compare overlaps between representative sequences to identify non-overlapping clusters
my @cluster_no_array = sort {$a<=>$b} keys %cluster_representatives;
my %no_overlap_c = ();
for my $cluster_1 ( @cluster_no_array ){
	
	my $cluster_rep_1 = $cluster_representatives{$cluster_1};
	
	for my $cluster_2 ( @cluster_no_array ){
	
		my $cluster_rep_2 = $cluster_representatives{$cluster_2};

		# Don't store same-same matches or those with large overlaps.
		if( $cluster_rep_1 eq $cluster_rep_2 ){
				# ignore
		} elsif( !$min_l_match{$cluster_rep_1}{$cluster_rep_2} ){ # no BLAST match
					
				$no_overlap_c{$cluster_rep_1}{$cluster_rep_2} = 1;
								
		} elsif ( $min_l_match{$cluster_rep_1}{$cluster_rep_2} < 10 ){ # BLAST match but very small overlap
				
				$no_overlap_c{$cluster_rep_1}{$cluster_rep_2} = 1;

		}			
	}	
}

# cluster all loci per genome.
my %genome_clusters = ();
for my $i ( keys %{$cluster_family{$group}} ){
	my $genome = $loci_genome{$i};
	$genome_clusters {$genome} {$i} = 1;
}

# Open output file. 
# format: locus  - cluster - genome - multicopy (y/n) - fission/fusion (y/n)  - fission group - length_group
open OUTPUT, ">$working/$group.output" or die $!;

# set longest representative sequence
my $longest_rep = "";
my $longest_rep_l = "";

# process each genome.
print " - classifying paralogs\n";
for my $genome ( sort keys %genome_clusters ){
	
	# reset variables 
	my $ff_group = 0;
	my $l_count = 0;
	my %exclude_list = (); 
	
	my @loci_array  = sort keys %{$genome_clusters{$genome}};
	my $no_loci = @loci_array;
	my $no_removed = 0;
	
	# process singleton multicopy and simple case fission/fusions gene i.e. loci = 2.
	for my $loci ( sort keys %{$genome_clusters{$genome}} ){

		# Check loci has not previously been processed.	
		if ( !$exclude_list{$loci} ){
	
			# Identify representative isolate per loci.
			my $l_cluster = $cluster_numbers {$loci};
			my $rep_loci = $cluster_representatives{$l_cluster};
		
			# Check if loci is in a cluster which is a putative fission/fusion event. 
			if ( !$no_overlap_c{$rep_loci} ) {
			
				# Print multi-copy genes
				print OUTPUT "$loci\t$group\t$genome\t1\t0\t0\t$l_cluster\n";
			
				# do not reprocess
				$exclude_list{$loci} = 1;	
			
			}else{
						
				# identify appropriate reference sequence for loci_1 - longest to shortest representative sequences tested
				my $ref_idx = 0;
				for my $c_key (sort {$a<=>$b} keys %cluster_representatives ){
					my $test_rep = $cluster_representatives{$c_key};
					if ( !$no_overlap_c{$rep_loci}{$test_rep} ){
						$ref_idx = $c_key;
						last;
					}	
				}
			
				# sanity check
				die " - ERROR: no matching reference cluster.\n" if $ref_idx == 0;
						
				# set ref sequence for loci_1
				$longest_rep = $cluster_representatives{$ref_idx};
				$longest_rep_l = $seq_length{$longest_rep};
		
				# check for additional non-overlapping sequences.
				my %sep = ();
				my $sep_count = 0;
		
				for my $test_loci ( sort keys %{$genome_clusters{$genome}} ){
		
					# check if loci has already been processed.
					if ( !$exclude_list{$test_loci} ){
			
						# length cluster of comparison sequence.
						my $l_cluster_test = $cluster_numbers {$test_loci};
						my $rep_loci_test = $cluster_representatives{$l_cluster_test};
						
						# sequence has blast match to current reference
	  					if ( !$no_overlap_c{ $rep_loci_test }{ $longest_rep } ){
	  						
							# loci has no overlaps with current test loci 
							if( $no_overlap_c{$rep_loci}{$rep_loci_test} ){
								++$sep_count;
								$sep{$test_loci} = 1;
							}							
						}
					}
				}
			
				# check for individual loci.
				if( $sep_count == 0 ){
			
					# print to file
					print OUTPUT "$loci\t$group\t$genome\t1\t0\t0\t$l_cluster\n";
				
					# do not reprocess
					$exclude_list {$loci} = 1;
				
				}
				# check for two truncated loci.
				elsif( $sep_count == 1 ){
		
					++$ff_group;
			
					# print additional isolate in cluster to file and exclude from additional processing
					$sep{$loci} = 1; # add original loci.
					for my $add ( sort keys %sep ){
				
						my $l_cluster_ex = $cluster_numbers {$add};
						print OUTPUT "$add\t$group\t$genome\t0\t1\t$ff_group\t$l_cluster_ex\n";
				
						# do not reprocess
						$exclude_list {$add} = 1;
					}	
				}
			}
		} 
	}
	
	# check if any loci remain to be classified
	my $processed_check = scalar(keys(%exclude_list));
	my $no_org_check = scalar(keys(%{$genome_clusters{$genome}}));
		if ($no_org_check != $processed_check){
	
		# process remaining loci as putative fission events - check all combinations of up to $n_max.
		my $remaining = 1;
		while ($remaining == 1){
	
			# store all loci that match vs one reference sequence.
			my %sep = ();
			my $target_ref = "";
			my $target_ref_l = "";
			for my $loci ( sort keys %{$genome_clusters{$genome}} ){
		
				if ( !$exclude_list{$loci} ){
			
					# store loci
					$sep{$loci} = 1;

					# identify representative
					my $l_cluster_test = $cluster_numbers {$loci};
					my $rep_loci_test = $cluster_representatives{$l_cluster_test};

					# check for blast match vs representative clusters
					if( $target_ref eq "" ){
						my $ref_idx = 0;
						for my $c_key (sort {$a<=>$b} keys %cluster_representatives ){
							my $test_rep = $cluster_representatives{$c_key};
							if ( !$no_overlap_c{$rep_loci_test}{$test_rep} ){
								$ref_idx = $c_key;
								last;
							}
						}
				
						# sanity check
						die " - ERROR: no matching reference cluster.\n" if $ref_idx == 0;
			
						# set ref sequence for loci
						$target_ref = $cluster_representatives{$ref_idx};
						$target_ref_l = $seq_length{$target_ref};
			
					}elsif( !$no_overlap_c{ $rep_loci_test }{ $target_ref_l } ){
			
						$sep{$loci} = 1;		
				
					}
				}
			}
			my @all_loci = sort keys (%sep);
			my @org_combinations = combo(\@all_loci, "");

			# filter out all combinations > $n_max;
			my @combinations = ();
			for my $combo ( @org_combinations ){
				push(@combinations, $combo) if (scalar(split(/\s+/, $combo)) <= $n_max);
			}
	
			# compare all combinations of non-overlapping length groups.
			my %score = ();
			for my $combo ( @combinations ){

				my %coverage = ();
				my $rolling_score = 0;
				my $prev_position = 0;
	
				for my $combo_loci ( sort split(/\s+/, $combo ) ){
				
					my $l_cluster_combo = $cluster_numbers {$combo_loci};
					my $rep_loci_combo = $cluster_representatives {$l_cluster_combo};
					my $length_loci = $seq_length{ $combo_loci };
				
					# using loci numbering as proxy for genomic position.
					my $loci_position = 100;
					if( $combo_loci =~ /_(\d+)$/ ){
						$loci_position = $1; 
					}
		
					# Sanity check - redundant 
					if (!$sstart{$rep_loci_combo}{$longest_rep} ){
			
						# Feedback
						print " - ERROR: could not classify $combo_loci ($rep_loci_combo) - no blast match to reference ($longest_rep)\n";
			
						# Print as MC cluster.
						print OUTPUT "$combo_loci\t$group\t$genome\t1\t0\t0\t$l_cluster_combo\n";

						# exclude from further analysis.
						$exclude_list {$combo_loci} = 1;
			
					}
		
					# identify positions of BLAST alignment to reference sequence.
					else{

						my $start = $sstart{$rep_loci_combo}{$longest_rep};
						my $end = $send{$rep_loci_combo}{$longest_rep};
		
						# find number of new unique positions in ref covered by BLAST match. 
						my $new_positions = 0;
						my %new_coverage = %coverage;
						for ($start..$end){	
							if ( !$new_coverage{$_} ) {
								++$new_positions;
								$new_coverage {$_} = 1;
							}
						}
					
						# The score for this alignment = 'current score - length of loci'  
						my $current_score = "";
						
						# penalise short sequences with long alignments 
						if ( $new_positions > $length_loci ){
							$current_score = $length_loci - $new_positions;
						}
						# penalise long sequences with short alignments.
						else{
							$current_score = $new_positions - $length_loci;
						}
					
						# adjust score for adjacent loci (truncations likely to be located adjacent to one another).
						my $pos_diff = abs($prev_position - $loci_position);
						if ( $pos_diff <= 2 ){
							$current_score += ($longest_rep_l * 0.20); # adjust score by 20% of ref length
						}					
		
						# Save rolling score and coverage info.
						$rolling_score += $current_score;
						%coverage = %new_coverage;
					
						# store loci position
						$prev_position = $loci_position;

					}							
	
				}
			
				# Store rolling score for combination of loci if < threshold
				if ( $rolling_score >= -($longest_rep_l * 0.25) ){
				
					# Adjust the final score for the number of bases not covered by BLAST hits in the referenece.
					my $missing_positions = $longest_rep_l - scalar(keys(%coverage));
					my $final_score = $rolling_score - $missing_positions;
					$score {$combo} = $final_score;
				
				}
			
			}
	
			# store all best scoring combinations and exclude those that contain loci that have already been stored.
			my @combo_scores = sort {$score{$b} <=> $score{$a} } keys %score;

			my %exclude = ();
			for my $combo (@combo_scores){
			
				# check loci have not been previously processed
				my $inc = 1;
				for my $c (split(/ /, $combo)){	
					unless ( !$exclude{$c} ){	
						$inc = 0 && last;
					}
				}
		
				# store
				if ( $inc ==  1){
		
					my @l_test = split(/\s+/, $combo);
					my $n_test = scalar( @l_test );

					# Increment group count for genome
					++$ff_group;

					# Store all loci and exclude them from further iterations.
					for my $l_ff ( sort @l_test ){ 									

						# print to file.
						my $l_cluster_ff = $cluster_numbers{$l_ff};
						print OUTPUT "$l_ff\t$group\t$genome\t0\t1\t$ff_group\t$l_cluster_ff\n";
						
						# exclude		
						$exclude{$l_ff} = 1;
						$exclude_list{$l_ff} = 1;
							
					}
				}
			}

			# store all remaining loci as multicopy.
			for my $rloci (@all_loci){	
				if ( !$exclude_list{$rloci} ){ 
					my $l_cluster_r = $cluster_numbers {$rloci};
		
					# print to file
					print OUTPUT "$rloci\t$group\t$genome\t1\t0\t0\t$l_cluster_r\n";
				
					# exclude
					$exclude_list{$rloci} = 1;
				}
			}
			
	
			# Check all loci have been assigned
			my $no_processed = scalar(keys(%exclude_list));
			my $no_org = scalar(keys(%{$genome_clusters{$genome}}));
			$remaining = 0 if $no_org == $no_processed;
		}
	
	}
}

# clean up temp files.
if( $keep == 0 ) {
	unlink "$working/$group.fasta";
	unlink "$working/$group.data";
	unlink "$working/$group.blast";
	unlink "$working/$group.cdhit.fasta";
	unlink "$working/$group.cdhit.clstr";
	unlink "$working/$group.cdhit.log";

	if ( $nucleotide == 0 ){

		unlink "$working/$group.cdhit.fasta.phr";
		unlink "$working/$group.cdhit.fasta.pin";
		unlink "$working/$group.cdhit.fasta.psq";

		unlink "$working/$group.cdhit.fasta.00.phr" if -f "$working/$group.cdhit.fasta.00.phr"; 
		unlink "$working/$group.cdhit.fasta.00.pin" if -f "$working/$group.cdhit.fasta.00.pin"; 
		unlink "$working/$group.cdhit.fasta.00.psq" if -f "$working/$group.cdhit.fasta.00.psq"; 
	
	}else{

		unlink "$working/$group.cdhit.fasta.nhr";
		unlink "$working/$group.cdhit.fasta.nin";
		unlink "$working/$group.cdhit.fasta.nsq";
	
	}
}

# Sub-functions

# all combination of array excluding singletons
#sub combo {

#   my ($list) = $_[0];
#   my $ref = $_[1];
#   my (@print, $str, $i, $j);

#   my $size = @{$list};
   
#   my @output_array = ();

#   for ($i = 0; $i < 2**$size; $i++) {
#  	  $str = sprintf("%*.*b", $size, $size, $i);
#	  @print = ();
#  	  my $include = 0;
#	  for ($j = 0; $j < $size; $j++) {
#		if (substr($str, $j, 1)) { 
#			push (@print, $list->[$j]); 
#			$include++ if $list->[$j]; ## only include combos with ref
#		}
#	  }  
#  	  
#  	  # exclude singletons
#  	  if( scalar(@print) > 1 ){
#		  my $temp = join (' ', @print);
#		  push( @output_array, $temp ) if $temp ne "";
#	  }
#   }					   
#   return (@output_array);
#}


# find only combinations of 2..$n_max. exclude same-same comparisons.
sub combo {

	my @list = sort(@{$_[0]});

    my $length = @list;

  	# store original loci
  	my %combo_hash = ();
	for my $t (1..$length) {
		$combo_hash{"1"} {$t} {$list[$t-1]} = 1;
	}
	
	# find all combinations of 2..$n_max loci
	my @output_array = ();
	for my $idx (2..$n_max){
		
		my $new_count = 0;
		
		my $pidx = $idx-1;
		my @pkeys = keys( %{$combo_hash{$pidx}} ); 

		# add all loci to all cobinations at previous iteration. 
		for my $i (@pkeys){ # all previous combinations
			
			for my $j(@list){ # all original loci
				
				# exclude same-same
				if(!$combo_hash{$pidx}{$i}{$j}){
				
					++$new_count;
					
					# create new combo
					my @p_combo = keys(%{$combo_hash{$pidx}{$i}});
					my @n_combo = (@p_combo, $j);
					
					# store for output
					push( @output_array, join(" ", @n_combo) );
					
					# store for next iteration
					for my $k (@n_combo){ 
						$combo_hash{$idx}{$new_count}{$k} = 1;
					}
				} 
			}
		}
	}	
	
	return (@output_array);
}

exit<|MERGE_RESOLUTION|>--- conflicted
+++ resolved
@@ -121,58 +121,52 @@
 my $cdhit_log = "$working/$group.cdhit.log";
 if( $nucleotide == 0 ){
 
-<<<<<<< HEAD
 	# select appropriate word size
 	my $n = "";
-	if ( $cluster_threshold > 0.7 ){
+	if ( $threshold > 0.7 ){
 		$n = 5;
-	}elsif ( $cluster_threshold > 0.6 ){
+	}elsif ( $threshold > 0.6 ){
 		$n = 4;
-	}elsif ( $cluster_threshold > 0.5 ){
+	}elsif ( $threshold > 0.5 ){
 		$n = 3;
-	}elsif ( $cluster_threshold > 0.4 ){
+	}elsif ( $threshold > 0.4 ){
 		$n = 2;
 	}else{
-		$cluster_threshold = 0.4;
+		$threshold = 0.4;
 		$n = 2;
 		print " - WARNING: cluster threshold below recommended setting.";
 		print " - Setting cluster threshold to 0.4 and n to 2";
 	}
 
 	# run cd-hit	
-	`$cd_hit_bin -i $working/$group.fasta -o $working/$group.cdhit -c $cluster_threshold -s $length_threshold -T 1 -g 1 -n $n -d 256 >> $cdhit_log`; # -M $m_required
-=======
 	`$cd_hit_bin -i $working/$group.fasta -o $working/$group.cdhit -c $threshold -s $length_threshold -T 1 -g 1 -n $n -d 256 >> $cdhit_log`; # -M $m_required
->>>>>>> 73cd6574
+
 	`mv $working/$group.cdhit $working/$group.cdhit.fasta`;
 	
 }else{
 
-<<<<<<< HEAD
 	# select appropriate word size
 	my $n = "";
-	if ( $cluster_threshold > 0.90 ){
+	if ( $threshold > 0.90 ){
 		$n = 11;
-	}elsif ( $cluster_threshold > 0.90 ){
+	}elsif ( $threshold > 0.90 ){
 		$n = 9;
-	}elsif ( $cluster_threshold > 0.88 ){
+	}elsif ( $threshold > 0.88 ){
 		$n = 7;
-	}elsif ( $cluster_threshold > 0.85 ){
+	}elsif ( $threshold > 0.85 ){
 		$n = 6;
-	}elsif ( $cluster_threshold > 0.80 ){
+	}elsif ( $threshold > 0.80 ){
 		$n = 5;
 	}else{
-		$cluster_threshold = 0.8;
+		$threshold = 0.8;
 		$n = 4;
 		print " - WARNING: cluster threshold below recommended setting.";
 		print " - Setting cluster threshold to 0.8 and n to 4";
 	}
 	
 	# run cd-hit
-	`$cd_hit_est_bin -i $working/$group.fasta -o $working/$group.cdhit -c $cluster_threshold -s $length_threshold  -T 1 -g 1 -n $n -d 256 -r 0 >> $cdhit_log`; # -M $m_required
-=======
 	`$cd_hit_est_bin -i $working/$group.fasta -o $working/$group.cdhit -c $threshold -s $length_threshold  -T 1 -g 1 -n $n -d 256 -r 0 >> $cdhit_log`; # -M $m_required
->>>>>>> 73cd6574
+
 	`mv $working/$group.cdhit $working/$group.cdhit.fasta`;
 }
 
