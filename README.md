--- conflicted
+++ resolved
@@ -10,11 +10,7 @@
 The [PIRATE wiki](https://github.com/SionBayliss/PIRATE/wiki) contains additional information on the methodology and outputs. 
 
 #### Referencing
-<<<<<<< HEAD
-The manuscript has been submitted. The preprint can be found at [here](https://www.biorxiv.org/content/10.1101/598391v1). 
-=======
-You can find the preprint at the [bioarchive](https://www.biorxiv.org/content/10.1101/598391v1). The full paper is in submission.
->>>>>>> a19d60a3
+You can find the preprint at the [bioarchive](https://www.biorxiv.org/content/10.1101/598391v1). The technical note is in submission.
 
 ## Dependencies 
 |software|version|required|
